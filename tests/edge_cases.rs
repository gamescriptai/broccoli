use broccoli_queue::queue::ConsumeOptions;
use broccoli_queue::queue::ConsumeOptionsBuilder;
use broccoli_queue::queue::PublishOptions;
#[cfg(feature = "redis")]
use redis::AsyncCommands;
use serde::{Deserialize, Serialize};
use time::Duration;

mod common;

#[derive(Debug, Clone, Serialize, Deserialize, PartialEq)]
struct TestMessage {
    id: String,
    content: String,
}

#[tokio::test]
async fn test_invalid_broker_url() {
    let result = common::setup_queue_with_url("invalid://localhost:6379").await;
    assert!(result.is_err());
}

#[tokio::test]
async fn test_empty_payload() {
    let queue = common::setup_queue().await;

    let test_topic = "test_empty_topic";

    let empty_message = TestMessage {
        id: "".to_string(),
        content: "".to_string(),
    };

    #[cfg(feature = "redis")]
    let mut redis = common::get_redis_client().await;

    #[cfg(not(feature = "test-fairness"))]
    let result = queue.publish(test_topic, None, &empty_message, None).await;
    #[cfg(feature = "test-fairness")]
    let result = queue
        .publish(
            test_topic,
            Some(String::from("job-1")),
            &empty_message,
            None,
        )
        .await;
    assert!(result.is_ok());

    #[cfg(not(feature = "test-fairness"))]
    let consume_options = ConsumeOptions::default();
    #[cfg(feature = "test-fairness")]
    let consume_options = ConsumeOptionsBuilder::new().fairness(true).build();

    let consumed = queue
        .consume::<TestMessage>(test_topic, Some(consume_options))
        .await
        .unwrap();
    assert_eq!(consumed.payload, empty_message);

    #[cfg(feature = "redis")]
    {
        // Verify queue state after consuming empty message
        #[cfg(not(feature = "test-fairness"))]
        let queue_name = test_topic;
        #[cfg(feature = "test-fairness")]
        let queue_name = format!("{}_job-1_queue", test_topic);

        let queue_len: usize = redis.zcard(queue_name).await.unwrap();
        assert_eq!(queue_len, 0, "Queue should be empty after consuming");
    }
}

#[tokio::test]
async fn test_very_large_payload() {
    let queue = common::setup_queue().await;

    let test_topic = "test_large_topic";

    let large_content = "x".repeat(1024 * 1024); // 1MB of data
    let large_message = TestMessage {
        id: "large".to_string(),
        content: large_content.clone(),
    };

    #[cfg(feature = "redis")]
    let mut redis = common::get_redis_client().await;

    #[cfg(not(feature = "test-fairness"))]
    let result = queue.publish(test_topic, None, &large_message, None).await;
    #[cfg(feature = "test-fairness")]
    let result = queue
        .publish(
            test_topic,
            Some(String::from("job-1")),
            &large_message,
            None,
        )
        .await;
    assert!(result.is_ok());

    #[cfg(not(feature = "test-fairness"))]
    let consume_options = ConsumeOptions::default();
    #[cfg(feature = "test-fairness")]
    let consume_options = ConsumeOptionsBuilder::new().fairness(true).build();

    let consumed = queue
        .consume::<TestMessage>(test_topic, Some(consume_options))
        .await
        .unwrap();
    assert_eq!(consumed.payload.content.len(), large_content.len());

    #[cfg(feature = "redis")]
    {
        let stored_payload: String = redis
            .hget(consumed.task_id.to_string(), "payload")
            .await
            .unwrap();
        assert_eq!(
            stored_payload.len(),
            serde_json::to_string(&large_message).unwrap().len()
        );
    }
}

#[tokio::test]
async fn test_concurrent_consume() {
    let queue = common::setup_queue().await;

    let test_topic = "test_concurrent_topic";

    // Redis client for verification
    #[cfg(feature = "redis")]
    let mut redis = common::get_redis_client().await;

    // Publish multiple messages
    let messages: Vec<_> = (0..10)
        .map(|i| TestMessage {
            id: i.to_string(),
            content: format!("content {}", i),
        })
        .collect();

    #[cfg(not(feature = "test-fairness"))]
    queue
        .publish_batch(test_topic, None, messages, None)
        .await
        .unwrap();

    #[cfg(feature = "test-fairness")]
    queue
        .publish_batch(test_topic, Some(String::from("job-1")), messages, None)
        .await
        .unwrap();

    // Consume concurrently
    let mut handles = vec![];
    for _ in 0..5 {
        let queue_clone = queue.clone();
        handles.push(tokio::spawn(async move {
<<<<<<< HEAD
            let topic = test_topic.to_string();
=======
            #[cfg(not(feature = "test-fairness"))]
            let consume_options = ConsumeOptions::default();
            #[cfg(feature = "test-fairness")]
            let consume_options = ConsumeOptionsBuilder::new().fairness(true).build();

>>>>>>> f218f94e
            let msg = queue_clone
                .consume::<TestMessage>(&topic, Some(consume_options))
                .await
                .unwrap();
            queue_clone
                .acknowledge(test_topic, msg.clone())
                .await
                .unwrap();
            msg
        }));
    }

    let results = futures::future::join_all(handles).await;
    let consumed_messages: Vec<_> = results.into_iter().map(|r| r.unwrap().payload).collect();

    assert_eq!(consumed_messages.len(), 5);
    // Ensure no duplicate messages were consumed
    let unique_ids: std::collections::HashSet<_> =
        consumed_messages.iter().map(|m| m.id.clone()).collect();
    assert_eq!(unique_ids.len(), 5);

    #[cfg(feature = "redis")]
    {
        #[cfg(not(feature = "test-fairness"))]
        let queue_name = test_topic;
        #[cfg(feature = "test-fairness")]
        let queue_name = format!("{}_job-1_queue", test_topic);

        // Verify remaining message count
        let remaining: usize = redis.zcard(queue_name).await.unwrap();
        assert_eq!(remaining, 5, "Should have 5 messages remaining");

        #[cfg(not(feature = "test-fairness"))]
        let processing_queue_name = format!("{}_processing", test_topic);
        #[cfg(feature = "test-fairness")]
        let processing_queue_name = format!("{}_job-1_processing", test_topic);

        // Verify processing queue
        let processing: usize = redis.llen(processing_queue_name).await.unwrap();
        assert_eq!(
            processing, 0,
            "Processing queue should be empty after acknowledgments"
        );

        // Add verification for each consumed message
        for consumed_msg in &consumed_messages {
            let task_exists: bool = redis
                .hexists(consumed_msg.id.clone(), "payload")
                .await
                .unwrap();
            assert!(
                !task_exists,
                "Message should be cleaned up after acknowledgment"
            );
        }

        // Verify fairness is maintained during concurrent consumption
        if unique_ids.len() != 5 {
            let mut id_counts = std::collections::HashMap::new();
            for msg in consumed_messages {
                *id_counts.entry(msg.id).or_insert(0) += 1;
            }
            for (id, count) in id_counts {
                assert!(count <= 1, "Message {} was consumed {} times", id, count);
            }
        }
    }
}

#[cfg(not(feature = "surrealdb"))]
#[tokio::test]
async fn test_zero_ttl() {
    let queue = common::setup_queue().await;

    let test_topic = "test_zero_ttl_topic";

    #[cfg(feature = "redis")]
    let mut redis = common::get_redis_client().await;

    let message = TestMessage {
        id: "zero_ttl".to_string(),
        content: "expires immediately".to_string(),
    };

    let options = PublishOptions::builder().ttl(Duration::seconds(0)).build();

    #[cfg(not(feature = "test-fairness"))]
    queue
        .publish(test_topic, None, &message, Some(options))
        .await
        .unwrap();
    #[cfg(feature = "test-fairness")]
    queue
        .publish(
            test_topic,
            Some(String::from("job-1")),
            &message,
            Some(options),
        )
        .await
        .unwrap();

    #[cfg(not(feature = "test-fairness"))]
    let consume_options = ConsumeOptions::default();
    #[cfg(feature = "test-fairness")]
    let consume_options = ConsumeOptionsBuilder::new().fairness(true).build();

    // Message should not be available
    let result = queue
        .try_consume::<TestMessage>(test_topic, Some(consume_options))
        .await
        .unwrap();
    assert!(result.is_none());

    #[cfg(feature = "redis")]
    {
        // Verify message was deleted due to TTL
        let exists: bool = redis.exists(&message.id).await.unwrap();
        assert!(!exists, "Message should be deleted due to TTL");

        #[cfg(not(feature = "test-fairness"))]
        let queue_name = test_topic;
        #[cfg(feature = "test-fairness")]
        let queue_name = format!("{}_job-1_queue", test_topic);

        // Verify queue is empty
        let queue_len: usize = redis.zcard(queue_name).await.unwrap();
        assert_eq!(queue_len, 0, "Queue should be empty");

        // Verify immediate TTL expiration
        tokio::time::sleep(std::time::Duration::from_millis(100)).await;
        let exists: bool = redis.exists(&message.id).await.unwrap();
        assert!(!exists, "Message should be deleted due to zero TTL");

        // Verify message not in queue
        #[cfg(not(feature = "test-fairness"))]
        let queue_name = test_topic;
        #[cfg(feature = "test-fairness")]
        let queue_name = format!("{}_job-1_queue", test_topic);

        let queue_len: usize = redis.zcard(queue_name).await.unwrap();
        assert_eq!(queue_len, 0, "Queue should be empty with zero TTL message");
    }
}

#[tokio::test]
async fn test_message_ordering() {
    let queue = common::setup_queue().await;

    let test_topic = "test_ordering_topic";

    // Redis client for verification
    #[cfg(feature = "redis")]
    let mut redis = common::get_redis_client().await;

    // Publish messages with different delays
    let messages = vec![
        (
            TestMessage {
                id: "1".to_string(),
                content: "first".to_string(),
            },
            Some(
                PublishOptions::builder()
                    .delay(Duration::seconds(2))
                    .build(),
            ),
        ),
        (
            TestMessage {
                id: "2".to_string(),
                content: "second".to_string(),
            },
            Some(
                PublishOptions::builder()
                    .delay(Duration::seconds(1))
                    .build(),
            ),
        ),
        (
            TestMessage {
                id: "3".to_string(),
                content: "third".to_string(),
            },
            None,
        ),
    ];

    for (msg, opt) in messages {
        #[cfg(not(feature = "test-fairness"))]
        queue.publish(test_topic, None, &msg, opt).await.unwrap();
        #[cfg(feature = "test-fairness")]
        queue
            .publish(test_topic, Some(String::from("job-1")), &msg, opt)
            .await
            .unwrap();
    }

    #[cfg(not(feature = "test-fairness"))]
    let consume_options = ConsumeOptions::default();
    #[cfg(feature = "test-fairness")]
    let consume_options = ConsumeOptionsBuilder::new().fairness(true).build();

    // Consume messages
    let third = queue
        .consume::<TestMessage>(test_topic, Some(consume_options.clone()))
        .await
        .unwrap();
    queue.acknowledge(test_topic, third.clone()).await.unwrap();
    assert_eq!(third.payload.id, "3");

    tokio::time::sleep(std::time::Duration::from_secs(2)).await;

    let second = queue
        .consume::<TestMessage>(test_topic, Some(consume_options.clone()))
        .await
        .unwrap();
    queue.acknowledge(test_topic, second.clone()).await.unwrap();
    let first = queue
        .consume::<TestMessage>(test_topic, Some(consume_options))
        .await
        .unwrap();
    queue.acknowledge(test_topic, first.clone()).await.unwrap();

    assert_eq!(second.payload.id, "2");
    assert_eq!(first.payload.id, "1");

    // Verify Redis state after test
    #[cfg(feature = "redis")]
    {
        #[cfg(not(feature = "test-fairness"))]
        let queue_name = test_topic;
        #[cfg(feature = "test-fairness")]
        let queue_name = format!("{}_job-1_queue", test_topic);

        // Check queue is empty
        let len: usize = redis.zcard(queue_name).await.unwrap();
        assert_eq!(len, 0, "Queue should be empty after consuming all messages");

        #[cfg(not(feature = "test-fairness"))]
        let processing_queue_name = format!("{}_processing", test_topic);
        #[cfg(feature = "test-fairness")]
        let processing_queue_name = format!("{}_job-1_processing", test_topic);

        // Check processing queue is empty
        let proc_len: usize = redis.llen(processing_queue_name).await.unwrap();
        assert_eq!(proc_len, 0, "Processing queue should be empty");

        // Verify message order in Redis sorted set
        #[cfg(not(feature = "test-fairness"))]
        let queue_name = test_topic;
        #[cfg(feature = "test-fairness")]
        let queue_name = format!("{}_job-1_queue", test_topic);

        let scores: Vec<(String, f64)> = redis
            .zrangebyscore_withscores(queue_name, "-inf", "+inf")
            .await
            .unwrap();

        // Verify scores are ordered correctly (delayed messages have higher scores)
        for i in 0..scores.len().saturating_sub(1) {
            assert!(
                scores[i].1 <= scores[i + 1].1,
                "Messages should be ordered by score"
            );
        }

        // Verify processing state after consumption
        #[cfg(not(feature = "test-fairness"))]
        let processing_queue = format!("{}_processing", test_topic);
        #[cfg(feature = "test-fairness")]
        let processing_queue = format!("{}_job-1_processing", test_topic);

        let proc_len: usize = redis.llen(&processing_queue).await.unwrap();
        assert_eq!(
            proc_len, 0,
            "Processing queue should be empty after acknowledgments"
        );
    }
}

#[tokio::test]
#[cfg(feature = "redis")]
async fn test_redis_specific_queue_structure() {
    use std::collections::HashMap;

    let queue = common::setup_queue().await;
    let test_topic = "test_redis_structure";
    let mut redis = common::get_redis_client().await;

    // Test message
    let message = TestMessage {
        id: "struct_test".to_string(),
        content: "test content".to_string(),
    };

    // Publish message
    let broker_message = queue
        .publish(test_topic, None, &message, None)
        .await
        .unwrap();

    // Verify queue structure
    let queue_type: String = redis.key_type(test_topic).await.unwrap();
    assert_eq!(queue_type, "zset", "Main queue should be a sorted set");

    // Verify message metadata
    let metadata: HashMap<String, String> = redis
        .hgetall(broker_message.task_id.to_string())
        .await
        .unwrap();
    assert!(
        metadata.contains_key("task_id"),
        "Message should have task_id"
    );
    assert!(
        metadata.contains_key("payload"),
        "Message should have payload"
    );
    assert!(
        metadata.contains_key("attempts"),
        "Message should have attempts counter"
    );

    // Consume message
    let consumed = queue
        .consume::<TestMessage>(test_topic, None)
        .await
        .unwrap();

    // Verify processing queue
    let proc_type: String = redis
        .key_type(format!("{}_processing", test_topic))
        .await
        .unwrap();
    assert_eq!(proc_type, "list", "Processing queue should be a list");

    // Acknowledge and verify cleanup
    queue.acknowledge(test_topic, consumed).await.unwrap();
    let exists: bool = redis.exists(&message.id).await.unwrap();
    assert!(!exists, "Message should be cleaned up after acknowledgment");
}<|MERGE_RESOLUTION|>--- conflicted
+++ resolved
@@ -157,16 +157,13 @@
     let mut handles = vec![];
     for _ in 0..5 {
         let queue_clone = queue.clone();
+        let topic = test_topic.to_string();
         handles.push(tokio::spawn(async move {
-<<<<<<< HEAD
-            let topic = test_topic.to_string();
-=======
             #[cfg(not(feature = "test-fairness"))]
             let consume_options = ConsumeOptions::default();
             #[cfg(feature = "test-fairness")]
             let consume_options = ConsumeOptionsBuilder::new().fairness(true).build();
 
->>>>>>> f218f94e
             let msg = queue_clone
                 .consume::<TestMessage>(&topic, Some(consume_options))
                 .await
@@ -187,53 +184,6 @@
     let unique_ids: std::collections::HashSet<_> =
         consumed_messages.iter().map(|m| m.id.clone()).collect();
     assert_eq!(unique_ids.len(), 5);
-
-    #[cfg(feature = "redis")]
-    {
-        #[cfg(not(feature = "test-fairness"))]
-        let queue_name = test_topic;
-        #[cfg(feature = "test-fairness")]
-        let queue_name = format!("{}_job-1_queue", test_topic);
-
-        // Verify remaining message count
-        let remaining: usize = redis.zcard(queue_name).await.unwrap();
-        assert_eq!(remaining, 5, "Should have 5 messages remaining");
-
-        #[cfg(not(feature = "test-fairness"))]
-        let processing_queue_name = format!("{}_processing", test_topic);
-        #[cfg(feature = "test-fairness")]
-        let processing_queue_name = format!("{}_job-1_processing", test_topic);
-
-        // Verify processing queue
-        let processing: usize = redis.llen(processing_queue_name).await.unwrap();
-        assert_eq!(
-            processing, 0,
-            "Processing queue should be empty after acknowledgments"
-        );
-
-        // Add verification for each consumed message
-        for consumed_msg in &consumed_messages {
-            let task_exists: bool = redis
-                .hexists(consumed_msg.id.clone(), "payload")
-                .await
-                .unwrap();
-            assert!(
-                !task_exists,
-                "Message should be cleaned up after acknowledgment"
-            );
-        }
-
-        // Verify fairness is maintained during concurrent consumption
-        if unique_ids.len() != 5 {
-            let mut id_counts = std::collections::HashMap::new();
-            for msg in consumed_messages {
-                *id_counts.entry(msg.id).or_insert(0) += 1;
-            }
-            for (id, count) in id_counts {
-                assert!(count <= 1, "Message {} was consumed {} times", id, count);
-            }
-        }
-    }
 }
 
 #[cfg(not(feature = "surrealdb"))]
