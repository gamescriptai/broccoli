--- conflicted
+++ resolved
@@ -1,21 +1,13 @@
-<<<<<<< HEAD
 use std::sync::Arc;
 
 use broccoli_queue::error::BroccoliError;
 use broccoli_queue::queue::ConsumeOptions;
-use broccoli_queue::queue::PublishOptions;
-=======
 use broccoli_queue::queue::{ConsumeOptionsBuilder, PublishOptions};
->>>>>>> d691c350
 #[cfg(feature = "redis")]
 use redis::AsyncCommands;
 use serde::{Deserialize, Serialize};
 use time::Duration;
-<<<<<<< HEAD
 use tokio::sync::Mutex;
-=======
-use broccoli_queue::queue::ConsumeOptions;
->>>>>>> d691c350
 
 mod common;
 
@@ -487,11 +479,13 @@
     }
 }
 
+#[cfg(feature = "surrealdb")]
 lazy_static::lazy_static! {
     // warning: do not share these variables across tests in the same run
     static ref processed: Arc<tokio::sync::Mutex<usize>> = Arc::new(Mutex::new(0));
 }
 
+#[cfg(feature = "surrealdb")]
 async fn process_job(m: TestMessage) -> Result<(), BroccoliError> {
     // helper function to test process_messages
     let mut lock = processed.lock().await;
