--- conflicted
+++ resolved
@@ -43,11 +43,8 @@
 default = []
 redis = ["dep:bb8-redis", "dep:redis"]
 rabbitmq = ["dep:lapin", "dep:deadpool", "dep:deadpool-lapin"]
-<<<<<<< HEAD
 surrealdb = ["dep:surrealdb", "dep:url", "dep:lazy_static"]
-=======
 test-fairness = []
->>>>>>> f218f94e
 
 [[bench]]
 name = "queue_benchmark"
