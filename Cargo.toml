[package]
name = "broccoli_queue"
version = "0.4.4"
edition = "2021"
license = "MIT"
description = "Broccoli is a simple, fast, and reliable job queue for Rust."
repository = "https://github.com/densumesh/broccoli"

# See more keys and their definitions at https://doc.rust-lang.org/cargo/reference/manifest.html

[dependencies]

serde = { version = "1.0.216", features = ["derive"] }
serde_json = "1.0.133"
tokio = { version = "1.42.0", features = ["full"] }
uuid = { version = "1", features = ["v4", "serde"] }
async-trait = "0.1.83"
thiserror = "2.0.7"
futures = "0.3.31"
sha256 = "1.5.0"
log = "0.4.22"
time = "0.3.37"
lapin = { version = "2.5.0", optional = true }
deadpool = { version = "0.12.1", optional = true }
deadpool-lapin = { version = "0.12.1", optional = true }
bb8-redis = { version = "0.18.0", optional = true }
redis = { version = "0.27.5", features = [
    "tokio-rustls-comp",
    "aio",
], optional = true }
dashmap = "6.1.0"
<<<<<<< HEAD
surrealdb = { version = "2.0.4", optional = true, features = ["kv-mem"] }
lazy_static = "1.5.0"
url = { version = "2.5.4", optional = true } 
=======
derive_more = { version = "2.0.1", features = ["display"], optional = true }
>>>>>>> d691c350

[dev-dependencies]
chrono = { version = "0.4.39", features = ["serde"] }
env_logger = "0.11.5"
criterion = { version = "0.5", features = ["async_tokio"] }
tokio-util = "0.7.15"

[features]
default = []
redis = ["dep:bb8-redis", "dep:redis"]
rabbitmq = ["dep:lapin", "dep:deadpool", "dep:deadpool-lapin"]
surrealdb = ["dep:surrealdb", "dep:url"]
test-fairness = []

# Allows for access to the management API for the queue.
management = ["dep:derive_more"]

[[bench]]
name = "amqp_benchmark"
harness = false

[[bench]]
name = "redis_benchmark"
harness = false

[[bench]]
name = "surrealdb_benchmark"
harness = false

# Add this section for docs.rs
[package.metadata.docs.rs]
all-features = true
rustdoc-args = ["--cfg", "docsrs"]<|MERGE_RESOLUTION|>--- conflicted
+++ resolved
@@ -29,13 +29,10 @@
     "aio",
 ], optional = true }
 dashmap = "6.1.0"
-<<<<<<< HEAD
 surrealdb = { version = "2.0.4", optional = true, features = ["kv-mem"] }
 lazy_static = "1.5.0"
 url = { version = "2.5.4", optional = true } 
-=======
 derive_more = { version = "2.0.1", features = ["display"], optional = true }
->>>>>>> d691c350
 
 [dev-dependencies]
 chrono = { version = "0.4.39", features = ["serde"] }
